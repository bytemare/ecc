--- conflicted
+++ resolved
@@ -135,21 +135,13 @@
 
 // ScalarLength returns the byte size of an encoded element.
 func (g Group[P]) ScalarLength() int {
-<<<<<<< HEAD
-	byteLen := (g.scalarField.BitLen() + 7) / 8
-=======
 	byteLen := (g.scalarField.bitLen() + 7) / 8
->>>>>>> de52f48d
 	return byteLen
 }
 
 // ElementLength returns the byte size of an encoded element.
 func (g Group[P]) ElementLength() int {
-<<<<<<< HEAD
 	byteLen := (g.curve.field.BitLen() + 7) / 8
-=======
-	byteLen := (g.curve.field.bitLen() + 7) / 8
->>>>>>> de52f48d
 	return 1 + byteLen
 }
 
