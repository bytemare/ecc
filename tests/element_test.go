--- conflicted
+++ resolved
@@ -120,9 +120,6 @@
 
 func TestElement_EncodedLength(t *testing.T) {
 	testAll(t, func(t2 *testing.T, group *testGroup) {
-<<<<<<< HEAD
-		encodedElement := group.group.NewElement().Base().Multiply(group.group.NewScalar().Random()).Encode()
-=======
 		id := group.id.NewElement().Identity().Encode()
 		if len(id) != group.elementLength {
 			t.Fatalf("Encode() of the identity element is expected to return %d bytes, but returned %d bytes", group.elementLength, len(id))
@@ -134,7 +131,6 @@
 		}
 
 		encodedElement := group.id.NewElement().Base().Multiply(group.id.NewScalar().Random()).Encode()
->>>>>>> de52f48d
 		if len(encodedElement) != group.elementLength {
 			t.Fatalf("Encode() is expected to return %d bytes, but returned %d bytes", group.elementLength, encodedElement)
 		}
@@ -143,14 +139,6 @@
 
 func TestElement_Arithmetic(t *testing.T) {
 	testAll(t, func(t2 *testing.T, group *testGroup) {
-<<<<<<< HEAD
-		elementTestEqual(t, group.group)
-		elementTestDouble(t, group.group)
-		elementTestAdd(t, group.group)
-		elementTestSubstract(t, group.group)
-		elementTestMultiply(t, group.group)
-		elementTestIdentity(t, group.group)
-=======
 		elementTestEqual(t, group.id)
 		elementTestAdd(t, group.id)
 		elementTestDouble(t, group.id)
@@ -159,7 +147,6 @@
 		elementTestMultiply(t, group.id)
 		elementTestInversion(t, group.id)
 		elementTestIdentity(t, group.id)
->>>>>>> de52f48d
 	})
 }
 
