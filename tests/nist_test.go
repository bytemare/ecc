--- conflicted
+++ resolved
@@ -32,15 +32,9 @@
 	}
 
 	for _, test := range tests {
-<<<<<<< HEAD
-		t.Run(test.name, func(t *testing.T) {
-			t.Parallel()
-			testInvalidCoordinates(t, test.name, test.curve)
-=======
 		curve := test.curve
 		t.Run(test.name, func(tt *testing.T) {
 			testInvalidCoordinates(tt, test.name, curve)
->>>>>>> de52f48d
 		})
 	}
 }
